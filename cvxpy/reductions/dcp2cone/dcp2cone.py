--- conflicted
+++ resolved
@@ -17,17 +17,10 @@
 along with CVXPY.  If not, see <http://www.gnu.org/licenses/>.
 """
 
-<<<<<<< HEAD
-from cvxpy.expressions.variable import upper_tri_to_full
-from cvxpy.problems.problem import Problem
-=======
->>>>>>> 223be7f8
 from cvxpy.problems.objective import Minimize
-from cvxpy.reductions import Solution
 from cvxpy.reductions.canonicalization import Canonicalization
 from cvxpy.reductions.dcp2cone.atom_canonicalizers import (CANON_METHODS as
                                                            cone_canon_methods)
-import numpy as np
 
 
 class Dcp2Cone(Canonicalization):
