from setuptools import setup

setup(
    name='cvxpy',
    version='0.3.4',
    author='Steven Diamond, Eric Chu, Stephen Boyd',
    author_email='stevend2@stanford.edu, echu508@stanford.edu, boyd@stanford.edu',
    packages=['cvxpy',
              'cvxpy.atoms',
              'cvxpy.atoms.affine',
              'cvxpy.atoms.elementwise',
              'cvxpy.constraints',
              'cvxpy.expressions',
              'cvxpy.expressions.constants',
              'cvxpy.expressions.variables',
              'cvxpy.interface',
              'cvxpy.interface.numpy_interface',
              'cvxpy.interface.cvxopt_interface',
              'cvxpy.lin_ops',
              'cvxpy.problems',
              'cvxpy.problems.problem_data',
              'cvxpy.problems.solvers',
              'cvxpy.tests',
              'cvxpy.transforms',
              'cvxpy.utilities'],
    package_dir={'cvxpy': 'cvxpy'},
        url='http://github.com/cvxgrp/cvxpy/',
    license='GPLv3',
    zip_safe=False,
    description='A domain-specific language for modeling convex optimization problems in Python.',
    install_requires=["cvxopt >= 1.1.6",
                      "ecos >= 2",
                      "scs >= 1.1.3",
                      "multiprocess",
                      "toolz",
<<<<<<< HEAD
                      "numpy >= 1.9",
                      "scipy >= 0.15",
                      "CVXcanon >= 0.0.21"],
=======
                      "numpy >= 1.8",
                      "scipy >= 0.13",
                      "CVXcanon >= 0.0.22"],
>>>>>>> 13a4ed97
    use_2to3=True,
)<|MERGE_RESOLUTION|>--- conflicted
+++ resolved
@@ -33,14 +33,8 @@
                       "scs >= 1.1.3",
                       "multiprocess",
                       "toolz",
-<<<<<<< HEAD
                       "numpy >= 1.9",
                       "scipy >= 0.15",
-                      "CVXcanon >= 0.0.21"],
-=======
-                      "numpy >= 1.8",
-                      "scipy >= 0.13",
                       "CVXcanon >= 0.0.22"],
->>>>>>> 13a4ed97
     use_2to3=True,
 )